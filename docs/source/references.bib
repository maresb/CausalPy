@online{brexit2022policybrief,
year={2022},
title={What can we know about the cost of Brexit so far?},
url={https://www.cer.eu/publications/archive/policy-brief/2022/cost-brexit-so-far},
author={Springford, John}
}

@book{reichardt2019quasi,
  title={Quasi-experimentation: A guide to design and analysis},
  author={Reichardt, Charles S},
  year={2019},
  publisher={Guilford Publications}
}

@article{richardson2009monetary,
  title={Monetary intervention mitigated banking panics during the great depression: quasi-experimental evidence from a federal reserve district border, 1929--1933},
  author={Richardson, Gary and Troost, William},
  journal={Journal of Political Economy},
  volume={117},
  number={6},
  pages={1031--1073},
  year={2009},
  publisher={The University of Chicago Press}
}

@book{angrist2014mastering,
  title={Mastering 'Metrics: The path from cause to effect},
  author={Angrist, Joshua D and Pischke, J{\"o}rn-Steffen},
  year={2014},
  publisher={Princeton University Press}
}

@article{carpenter2009effect,
  title={The effect of alcohol consumption on mortality: regression discontinuity evidence from the minimum drinking age},
  author={Carpenter, Christopher and Dobkin, Carlos},
  journal={American Economic Journal: Applied Economics},
  volume={1},
  number={1},
  pages={164--182},
  year={2009},
  publisher={American Economic Association}
}

@article{wilkinson1973symbolic,
  title={Symbolic description of factorial models for analysis of variance},
  author={Wilkinson, GN and Rogers, CE},
  journal={Journal of the Royal Statistical Society Series C: Applied Statistics},
  volume={22},
  number={3},
  pages={392--399},
  year={1973},
  publisher={Oxford University Press}
<<<<<<< HEAD
}


@book{hansenEconometrics,
  title={Econometrics},
  author={Hansen, Bruce E},
  year={2022},
  publisher={Princeton}
}

@article{acemoglu2001colonial,
  title={The Colonial Origins of Comparative Development: An Empirical Investigation},
  author={Acemoglu, D and Johnson, S and Robinson, J},
  journal={American Economic Review},
  volume={91},
  number={5},
  pages={1369--1401},
  year={2001}
=======
>>>>>>> 21944bd5
}<|MERGE_RESOLUTION|>--- conflicted
+++ resolved
@@ -50,9 +50,7 @@
   pages={392--399},
   year={1973},
   publisher={Oxford University Press}
-<<<<<<< HEAD
 }
-
 
 @book{hansenEconometrics,
   title={Econometrics},
@@ -69,6 +67,4 @@
   number={5},
   pages={1369--1401},
   year={2001}
-=======
->>>>>>> 21944bd5
 }