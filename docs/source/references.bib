--- conflicted
+++ resolved
@@ -76,7 +76,6 @@
   year={2001}
 }
 
-<<<<<<< HEAD
 @incollection{forde2024nonparam,
   author    = {Forde, Nathaniel},
   title     = {Bayesian Non-parametric Causal Inference},
@@ -84,12 +83,11 @@
   booktitle = {PyMC examples},
   doi       = {10.5281/zenodo.5654871},
   year = {2024}
-=======
+
 @book{shadish_cook_cambell_2002,
   title={Experimental and quasi-experimental designs for generalized causal inference},
   author={Cook, Thomas D and Campbell, Donald Thomas and Shadish, William},
   volume={1195},
   year={2002},
   publisher={Houghton Mifflin Boston, MA}
->>>>>>> dbaa17b6
 }